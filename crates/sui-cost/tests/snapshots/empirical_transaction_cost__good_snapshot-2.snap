--- conflicted
+++ resolved
@@ -4,23 +4,13 @@
 ---
 {
   "MergeCoin": {
-<<<<<<< HEAD
-    "computation_cost": 6932,
-    "storage_cost": 9942,
+    "computation_cost": 6965,
+    "storage_cost": 9991,
     "storage_rebate": 0
   },
   "Publish": {
-    "computation_cost": 7737,
-    "storage_cost": 11065,
-=======
-    "computation_cost": 6847,
-    "storage_cost": 9817,
-    "storage_rebate": 0
-  },
-  "Publish": {
-    "computation_cost": 7652,
-    "storage_cost": 10939,
->>>>>>> b904dede
+    "computation_cost": 7769,
+    "storage_cost": 11114,
     "storage_rebate": 0
   },
   "SharedCounterAssertValue": {
@@ -39,13 +29,8 @@
     "storage_rebate": 0
   },
   "SplitCoin": {
-<<<<<<< HEAD
-    "computation_cost": 6910,
-    "storage_cost": 9910,
-=======
-    "computation_cost": 6825,
-    "storage_cost": 9784,
->>>>>>> b904dede
+    "computation_cost": 6943,
+    "storage_cost": 9959,
     "storage_rebate": 0
   },
   "TransferPortionSuiCoin": {
